--- conflicted
+++ resolved
@@ -14,11 +14,8 @@
 - Implement support for singular representation responses for POST/PATCH requests - @ehamberg
 - Include RPC endpoints in OpenAPI output - @begriffs, @LogvinovLeon
 - Custom request validation with `--pre-request` argument - @begriffs
-<<<<<<< HEAD
+- Ability to order by jsonb keys - @steve-chavez
 - Ability to specify offset for a deeper level - @ruslantalpa
-=======
-- Ability to order by jsonb keys - @steve-chavez
->>>>>>> 191601f1
 
 ### Fixed
 - Do not apply limit to parent items - @ruslantalpa
