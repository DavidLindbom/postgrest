# Change Log

All notable changes to this project will be documented in this file.
This project adheres to [Semantic Versioning](http://semver.org/).

## Unreleased

### Fixed
- Miscalculation of time used for expiring tokens - @calebmer
- Remove bcrypt dependency to fix Windows build - @begriffs
- Detect relations event when authenticator does not have rights to intermediate tables - @ruslantalpa
- Ensure db connections released on sigint - @begriffs
- Fix #396 include records with missing parents - @ruslantalpa
<<<<<<< HEAD
- `pgFmtIdent` always quotes #388 - @calebmer
=======
- Default schema, changed from `"1"` to `public` - @calebmer
>>>>>>> bacc899f

### Added
- Allow order by computed columns - @diogob
- Set max rows in response with --max-rows - @begriffs

## [0.3.0.1] - 2015-11-27

### Fixed
- Filter columns on embedded parent items - @ruslantalpa

## [0.3.0.0] - 2015-11-24

### Fixed
- Use reasonable amount of memory during bulk inserts - @begriffs

### Added
- Ensure JWT expires - @calebmer
- Postgres connection string argument - @calebmer
- Encode JWT for procs that return type `jwt_claims` - @diogob
- Full text operators `@>`,`<@` - @ruslantalpa
- Shaping of the response body (filter columns, embed relations) with &select parameter for POST/PATCH - @ruslantalpa
- Detect relationships between public views and private tables - @calebmer
- `Prefer: plurality=singular` for selecting single objects - @calebmer

### Removed
- API versioning feature - @calebmer
- `--db-x` command line arguments - @calebmer
- Secure flag - @calebmer
- PUT request handling - @ruslantalpa

### Changed
- Embed foreign keys with {} rather than () - @begriffs
- Remove version number from binary filename in release - @begriffs

## [0.2.12.1] - 2015-11-12

### Fixed
- Correct order for -> and ->> in a json path - @ruslantalpa
- Return empty array instead of 500 when a set returning function returns an empty result set - @diogob

## [0.2.12.0] - 2015-10-25

### Added
- Embed associations, e.g. `/film?select=*,director(*)` - @ruslantalpa
- Filter columns, e.g. `?select=col1,col2` - @ruslantalpa
- Does not execute the count total if header "Prefer: count=none" - @diogob

### Fixed
- Tolerate a missing role in user creation - @calebmer
- Avoid unnecessary text re-encoding - @ruslantalpa

## [0.2.11.1] - 2015-09-01

### Fixed
- Accepts `*/*` in Accept header - @diogob

## [0.2.11.0] - 2015-08-28
### Added
- Negate any filter in a uniform way, e.g. `?col=not.eq=foo` - @diogob
- Call stored procedures
- Filter NOT IN values, e.g. `?col=notin.1,2,3` - @rall
- CSV responses to GET requests with `Accept: text/csv` - @diogob
- Debian init scripts - @mkhon
- Allow filters by computed columns - @diogob

### Fixed
- Reset user role on error
- Compatible with Stack
- Add materialized views to results in GET / - @diogob
- Indicate insertable=true for views that are insertable through triggers - @diogob
- Builds under GHC 7.10
- Allow the use of columns named "count" in relations queried - @diogob

## [0.2.10.0] - 2015-06-03
### Added
- Full text search, eg `/foo?text_vector=@@.bar`
- Include auth id as well as db role to views (for row-level security)

## [0.2.9.1] - 2015-05-20
### Fixed
- Put -Werror behind a cabal flag (for CI) so Hackage accepts package

## [0.2.9.0] - 2015-05-20
### Added
- Return range headers in PATCH
- Return PATCHed resources if header "Prefer: return=representation"
- Allow nested objects and arrays in JSON post for jsonb columns
- JSON Web Tokens - [Federico Rampazzo](https://github.com/framp)
- Expose PostgREST as a Haskell package

### Fixed
- Return 404 if no records updated by PATCH

## [0.2.8.0] - 2015-04-17
### Added
- Option to specify nulls first or last, eg `/people?order=age.desc.nullsfirst`
- Filter nulls, `?col=is.null` and `?col=isnot.null`
- Filter within jsonb, `?col->a->>b=eq.c`
- Accept CSV in post body for bulk inserts

### Fixed
- Allow NULL values in posts
- Show full command line usage on param errors

## [0.2.7.0] - 2015-03-03
### Added
- Server response logging
- Filter IN values, e.g. `?col=in.1,2,3`
- Return POSTed resource if header "Prefer: return=representation"
- Allow override of default (v1) schema

## [0.2.6.0] - 2015-02-18
### Added
- A changelog
- Filter by substring match, e.g. `?col=like.*hello*` (or ilike for
  case insensitivity).
- Access-Control-Expose-Headers for CORS

### Fixed
- Make filter position match docs, e.g. `?order=col.asc` rather
  than `?order=asc.col`.<|MERGE_RESOLUTION|>--- conflicted
+++ resolved
@@ -11,11 +11,8 @@
 - Detect relations event when authenticator does not have rights to intermediate tables - @ruslantalpa
 - Ensure db connections released on sigint - @begriffs
 - Fix #396 include records with missing parents - @ruslantalpa
-<<<<<<< HEAD
 - `pgFmtIdent` always quotes #388 - @calebmer
-=======
 - Default schema, changed from `"1"` to `public` - @calebmer
->>>>>>> bacc899f
 
 ### Added
 - Allow order by computed columns - @diogob
